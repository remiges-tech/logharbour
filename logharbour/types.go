--- conflicted
+++ resolved
@@ -140,18 +140,11 @@
 	}
 
 	value, ok := map[string]LogType{
-<<<<<<< HEAD
 		"U": Unknown,
 		"A": Activity,
 		"C": Change,
 		"D": Debug,
 		// Add other LogType values here
-=======
-		LogTypeChange:   Change,
-		LogTypeActivity: Activity,
-		LogTypeDebug:    Debug,
-		LogTypeUnknown:  Unknown,
->>>>>>> 97461883
 	}[s]
 
 	if !ok {
